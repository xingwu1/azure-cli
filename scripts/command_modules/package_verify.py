## Install the command modules using pip ##
from __future__ import print_function
import os
import sys
import fileinput
import pip
import imp

from _common import get_all_command_modules, exec_command, print_summary, COMMAND_MODULE_PREFIX

LIBS_DIR = os.path.abspath(os.path.join(os.path.abspath(__file__), '..', '..', '..', 'libs'))
INCLUDE_LOCAL_LIBS = os.environ.get('AZURE_CLI_INCLUDE_LOCAL_LIBS')

def print_heading(heading, file=None):
    print('=' * len(heading), file=file)
    print(heading + '\n', file=file)

def set_version(path_to_setup):
    for i, line in enumerate(fileinput.input(path_to_setup, inplace=1)):
        sys.stdout.write(line.replace('version=VERSION', "version='1000.0.0'"));

all_command_modules = get_all_command_modules()

# STEP 1:: Build the packages

print_heading('Building CLI package...')
PATH_TO_CLI_PACKAGE = os.path.abspath(os.path.join(os.path.abspath(__file__), '..', '..', '..'))
path_to_setup = os.path.join(PATH_TO_CLI_PACKAGE, 'setup.py')
set_version(path_to_setup)
success = exec_command('python setup.py sdist', cwd=PATH_TO_CLI_PACKAGE)
if not success:
    print_heading('Error building CLI!', file=sys.stderr)
    sys.exit(1)
print_heading('Built CLI package.')

print_heading('Building command package(s)...')
failed_module_names = []
for name, fullpath in all_command_modules:
    path_to_setup = os.path.join(fullpath, 'setup.py')
    # give package a high version no. so when we install, we install this one
    # and not a version from PyPI
    set_version(path_to_setup)
    success = exec_command('python setup.py sdist', cwd=fullpath)
    if not success:
        failed_module_names.append(name)

if failed_module_names:
    print_heading('Error building command packages!', file=sys.stderr)
    print_summary(failed_module_names)
    sys.exit(1)
print_heading('Built command package(s).')

# STEP 2:: Install the packages

print_heading('Installing CLI package...')
cli_package_dir = os.path.join(PATH_TO_CLI_PACKAGE, 'dist')
<<<<<<< HEAD
cmd = 'python -m pip install azure-cli --find-links file://{}'.format(cli_package_dir)
cmd += ' --extra-index-url {} --trusted-host {}'.format(PRIVATE_PYPI_URL, PRIVATE_PYPI_HOST) if include_private_pypi else ''
=======
cmd = 'pip install azure-cli --find-links file://{}'.format(cli_package_dir)
cmd += ' --find-links file://{}'.format(LIBS_DIR) if INCLUDE_LOCAL_LIBS else ''
>>>>>>> da4adc3c
success = exec_command(cmd)
if not success:
    print_heading('Error installing CLI!', file=sys.stderr)
    sys.exit(1)
print_heading('Installed CLI package.')

print_heading('Installing command package(s)...')
failed_module_names = []
for name, fullpath in all_command_modules:
    package_dir = os.path.join(fullpath, 'dist')
<<<<<<< HEAD
    cmd = 'python -m pip install {} --find-links file://{}'.format(name, package_dir)
    cmd += ' --extra-index-url {} --trusted-host {}'.format(PRIVATE_PYPI_URL, PRIVATE_PYPI_HOST) if include_private_pypi else ''
=======
    cmd = 'pip install {} --find-links file://{}'.format(name, package_dir)
    cmd += ' --find-links file://{}'.format(LIBS_DIR) if INCLUDE_LOCAL_LIBS else ''
>>>>>>> da4adc3c
    success = exec_command(cmd)
    if not success:
        failed_module_names.append(name)

if failed_module_names:
    print_heading('Error installing command packages!', file=sys.stderr)
    print_summary(failed_module_names)
    sys.exit(1)
print_heading('Installed command package(s).')

# STEP 3:: Validate the installation

success = exec_command('az --help')
if not success:
    print_heading('Error running the CLI!', file=sys.stderr)
    sys.exit(1)

pip.utils.pkg_resources = imp.reload(pip.utils.pkg_resources)
installed_command_modules = [dist.key for dist in pip.get_installed_distributions(local_only=True)
                             if dist.key.startswith(COMMAND_MODULE_PREFIX)]

print('Installed command modules', installed_command_modules)

missing_modules = set([name for name, fullpath in all_command_modules]) - set(installed_command_modules)

if missing_modules:
    print_heading('Error: The following modules were not installed successfully', file=sys.stderr)
    print(missing_modules, file=sys.stderr)
    sys.exit(1)

print_heading('OK')<|MERGE_RESOLUTION|>--- conflicted
+++ resolved
@@ -54,13 +54,8 @@
 
 print_heading('Installing CLI package...')
 cli_package_dir = os.path.join(PATH_TO_CLI_PACKAGE, 'dist')
-<<<<<<< HEAD
 cmd = 'python -m pip install azure-cli --find-links file://{}'.format(cli_package_dir)
-cmd += ' --extra-index-url {} --trusted-host {}'.format(PRIVATE_PYPI_URL, PRIVATE_PYPI_HOST) if include_private_pypi else ''
-=======
-cmd = 'pip install azure-cli --find-links file://{}'.format(cli_package_dir)
 cmd += ' --find-links file://{}'.format(LIBS_DIR) if INCLUDE_LOCAL_LIBS else ''
->>>>>>> da4adc3c
 success = exec_command(cmd)
 if not success:
     print_heading('Error installing CLI!', file=sys.stderr)
@@ -71,13 +66,8 @@
 failed_module_names = []
 for name, fullpath in all_command_modules:
     package_dir = os.path.join(fullpath, 'dist')
-<<<<<<< HEAD
     cmd = 'python -m pip install {} --find-links file://{}'.format(name, package_dir)
-    cmd += ' --extra-index-url {} --trusted-host {}'.format(PRIVATE_PYPI_URL, PRIVATE_PYPI_HOST) if include_private_pypi else ''
-=======
-    cmd = 'pip install {} --find-links file://{}'.format(name, package_dir)
     cmd += ' --find-links file://{}'.format(LIBS_DIR) if INCLUDE_LOCAL_LIBS else ''
->>>>>>> da4adc3c
     success = exec_command(cmd)
     if not success:
         failed_module_names.append(name)
