--- conflicted
+++ resolved
@@ -1,10 +1,7 @@
-<<<<<<< HEAD
 import argparse
 import re
 import os
 import getpass
-=======
->>>>>>> bcedd8e6
 from azure.mgmt.compute.operations import (AvailabilitySetsOperations,
                                            VirtualMachineExtensionImagesOperations,
                                            VirtualMachineExtensionsOperations,
@@ -14,14 +11,9 @@
                                            VirtualMachinesOperations,
                                            VirtualMachineScaleSetsOperations,
                                            VirtualMachineScaleSetVMsOperations)
-<<<<<<< HEAD
 from azure.cli.application import APPLICATION
-from azure.cli.commands._auto_command import build_operation, AutoCommandDefinition
+from azure.cli.commands._auto_command import build_operation, CommandDefinition
 from azure.cli.commands import CommandTable, LongRunningOperation
-=======
-
-from azure.cli.commands._auto_command import build_operation, CommandDefinition
->>>>>>> bcedd8e6
 from azure.cli.commands._command_creation import get_mgmt_service_client
 from azure.cli.commands import CommandTable, LongRunningOperation, patch_aliases
 from azure.cli._locale import L
@@ -31,8 +23,8 @@
                                                              as AvailSetClientConfig)
 from azure.cli.command_modules.vm.mgmt_avail_set.lib.operations import AvailSetOperations
 from azure.cli.command_modules.vm.mgmt_vm_create.lib import (VMCreationClient as VMClient,
-                                                             VMCreationClientConfiguration
-                                                             as VMClientConfig)
+                                                   VMCreationClientConfiguration
+                                                   as VMClientConfig)
 from azure.cli.command_modules.vm.mgmt_vm_create.lib.operations import VMOperations
 from azure.cli._help_files import helps
 
@@ -47,32 +39,32 @@
 # pylint: disable=line-too-long
 build_operation(
     'vm availset', 'availability_sets', _compute_client_factory,
-    [
+                [
         CommandDefinition(AvailabilitySetsOperations.delete, None),
         CommandDefinition(AvailabilitySetsOperations.get, 'AvailabilitySet', command_alias='show'),
         CommandDefinition(AvailabilitySetsOperations.list, '[AvailabilitySet]'),
         CommandDefinition(AvailabilitySetsOperations.list_available_sizes, '[VirtualMachineSize]', 'list-sizes')
-    ],
-    command_table, patch_aliases(PARAMETER_ALIASES, {
-        'availability_set_name': {'name': '--name -n'}
-        }))
+                ],
+    command_table, patch_aliases(PARAMETER_ALIASES, {
+                    'availability_set_name': {'name': '--name -n'}
+                }))
 
 build_operation(
     'vm machine-extension-image', 'virtual_machine_extension_images', _compute_client_factory,
-    [
+                [
         CommandDefinition(VirtualMachineExtensionImagesOperations.get, 'VirtualMachineExtensionImage', command_alias='show'),
         CommandDefinition(VirtualMachineExtensionImagesOperations.list_types, '[VirtualMachineImageResource]'),
         CommandDefinition(VirtualMachineExtensionImagesOperations.list_versions, '[VirtualMachineImageResource]'),
-    ],
-    command_table, PARAMETER_ALIASES)
+                ],
+                command_table, PARAMETER_ALIASES)
 
 build_operation(
     'vm disk', None, ConvenienceVmCommands,
-    [
+                [
         CommandDefinition(ConvenienceVmCommands.attach_new_disk, 'Object', 'attach-new'),
         CommandDefinition(ConvenienceVmCommands.attach_existing_disk, 'Object', 'attach-existing'),
         CommandDefinition(ConvenienceVmCommands.detach_disk, 'Object', 'detach'),
-    ],
+                ],
     command_table, PARAMETER_ALIASES, VM_PATCH_EXTRA_PARAMETERS)
 
 build_operation(
@@ -82,36 +74,36 @@
         CommandDefinition(VirtualMachineExtensionsOperations.get, 'VirtualMachineExtension', command_alias='show'),
     ],
     command_table, patch_aliases(PARAMETER_ALIASES, {
-        'vm_extension_name': {'name': '--name -n'}
-        }))
+                    'vm_extension_name': {'name': '--name -n'}
+                }))
 
 build_operation(
     'vm image', 'virtual_machine_images', _compute_client_factory,
-    [
+                [
         CommandDefinition(VirtualMachineImagesOperations.get, 'VirtualMachineImage', command_alias='show'),
         CommandDefinition(VirtualMachineImagesOperations.list_offers, '[VirtualMachineImageResource]'),
         CommandDefinition(VirtualMachineImagesOperations.list_publishers, '[VirtualMachineImageResource]'),
         CommandDefinition(VirtualMachineImagesOperations.list_skus, '[VirtualMachineImageResource]'),
-    ],
-    command_table, PARAMETER_ALIASES)
+                ],
+                command_table, PARAMETER_ALIASES)
 
 build_operation(
     'vm usage', 'usage', _compute_client_factory,
-    [
+                [
         CommandDefinition(UsageOperations.list, '[Usage]'),
-    ],
-    command_table, PARAMETER_ALIASES)
+                ],
+                command_table, PARAMETER_ALIASES)
 
 build_operation(
     'vm size', 'virtual_machine_sizes', _compute_client_factory,
-    [
+                [
         CommandDefinition(VirtualMachineSizesOperations.list, '[VirtualMachineSize]'),
-    ],
-    command_table, PARAMETER_ALIASES)
+                ],
+                command_table, PARAMETER_ALIASES)
 
 build_operation(
     'vm', 'virtual_machines', _compute_client_factory,
-    [
+                [
         CommandDefinition(VirtualMachinesOperations.delete, LongRunningOperation(L('Deleting VM'), L('VM Deleted'))),
         CommandDefinition(VirtualMachinesOperations.deallocate, LongRunningOperation(L('Deallocating VM'), L('VM Deallocated'))),
         CommandDefinition(VirtualMachinesOperations.generalize, None),
@@ -120,17 +112,17 @@
         CommandDefinition(VirtualMachinesOperations.power_off, LongRunningOperation(L('Powering off VM'), L('VM powered off'))),
         CommandDefinition(VirtualMachinesOperations.restart, LongRunningOperation(L('Restarting VM'), L('VM Restarted'))),
         CommandDefinition(VirtualMachinesOperations.start, LongRunningOperation(L('Starting VM'), L('VM Started'))),
-    ],
-    command_table, patch_aliases(PARAMETER_ALIASES, {
-        'vm_name': {'name': '--name -n'}
-        }))
+                ],
+    command_table, patch_aliases(PARAMETER_ALIASES, {
+                    'vm_name': {'name': '--name -n'}
+                }))
 
 build_operation(
     'vm', None, ConvenienceVmCommands,
-    [
+                [
         CommandDefinition(ConvenienceVmCommands.list_ip_addresses, 'object'),
         CommandDefinition(ConvenienceVmCommands.list, '[VirtualMachine]')
-    ],
+                ],
     command_table, PARAMETER_ALIASES)
 
 build_operation(
@@ -160,12 +152,12 @@
         CommandDefinition(VirtualMachineScaleSetsOperations.update_instances, LongRunningOperation(L('Updating VM scale set instances'), L('VM scale set instances updated'))),
     ],
     command_table, patch_aliases(PARAMETER_ALIASES, {
-        'vm_scale_set_name': {'name': '--name -n'}
-    }))
+                    'vm_scale_set_name': {'name': '--name -n'}
+                }))
 
 build_operation(
     'vm scaleset-vm', 'virtual_machine_scale_set_vms', _compute_client_factory,
-    [
+                [
         CommandDefinition(VirtualMachineScaleSetVMsOperations.deallocate, LongRunningOperation(L('Deallocating VM scale set VMs'), L('VM scale set VMs deallocated'))),
         CommandDefinition(VirtualMachineScaleSetVMsOperations.delete, LongRunningOperation(L('Deleting VM scale set VMs'), L('VM scale set VMs deleted'))),
         CommandDefinition(VirtualMachineScaleSetVMsOperations.get, 'VirtualMachineScaleSetVM', command_alias='show'),
@@ -174,16 +166,16 @@
         CommandDefinition(VirtualMachineScaleSetVMsOperations.power_off, LongRunningOperation(L('Powering off VM scale set VMs'), L('VM scale set VMs powered off'))),
         CommandDefinition(VirtualMachineScaleSetVMsOperations.restart, LongRunningOperation(L('Restarting VM scale set VMs'), L('VM scale set VMs restarted'))),
         CommandDefinition(VirtualMachineScaleSetVMsOperations.start, LongRunningOperation(L('Starting VM scale set VMs'), L('VM scale set VMs started'))),
-    ],
-    command_table, patch_aliases(PARAMETER_ALIASES, {
-        'vm_scale_set_name': {'name': '--name -n'}
-    }))
+                ],
+    command_table, patch_aliases(PARAMETER_ALIASES, {
+                    'vm_scale_set_name': {'name': '--name -n'}
+                }))
 
 build_operation(
     'vm image', None, ConvenienceVmCommands,
-    [
+                [
         CommandDefinition(ConvenienceVmCommands.list_vm_images, 'object', 'list')
-    ],
+                ],
     command_table, patch_aliases(PARAMETER_ALIASES, {
         'image_location': {'name': '--location -l'}
         }))
@@ -191,7 +183,6 @@
 avail_set_param_aliases = {
     'name': {
         'name': '--name -n'
-<<<<<<< HEAD
         },
     'os_disk_uri': {
         'name': '--os-disk-uri',
@@ -221,7 +212,7 @@
         'name': '--admin-username',
         'default': getpass.getuser(),
         'help': 'Admin login.  Defaults to current username.'
-        }
+    }
     }
 
 class VMImageFieldAction(argparse.Action): #pylint: disable=too-few-public-methods
@@ -308,15 +299,12 @@
     {
         'name': '--dns-name-type',
         'help': argparse.SUPPRESS
-=======
->>>>>>> bcedd8e6
         }
-    }
 
 helps['vm availability-set create'] = """
             type: command
             long-summary: For more info, see https://blogs.technet.microsoft.com/yungchou/2013/05/14/window-azure-fault-domain-and-upgrade-domain-explained-explained-reprised/
-"""
+            """
 
 build_operation("vm availability-set",
                 'avail_set',
@@ -324,7 +312,7 @@
                 [
                     CommandDefinition(AvailSetOperations.create_or_update,
                                       LongRunningOperation(L('Creating availability set'), L('Availability set created')),
-                                      'create')
+                                          'create')
                 ],
                 command_table,
                 avail_set_param_aliases)
