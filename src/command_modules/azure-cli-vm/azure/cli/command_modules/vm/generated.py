--- conflicted
+++ resolved
@@ -1,11 +1,7 @@
 import argparse
+import os
 import re
-<<<<<<< HEAD
-
-=======
-import os
-from azure.mgmt.compute import ComputeManagementClient, ComputeManagementClientConfiguration
->>>>>>> fe8a9e4b
+
 from azure.mgmt.compute.operations import (AvailabilitySetsOperations,
                                            VirtualMachineExtensionImagesOperations,
                                            VirtualMachineExtensionsOperations,
