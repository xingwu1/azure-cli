from __future__ import print_function
import inspect
import sys
from msrest.paging import Paged
from msrest.exceptions import ClientException
from azure.cli.parser import IncorrectUsageError
from ..commands import COMMON_PARAMETERS
from .._logging import logger

EXCLUDED_PARAMS = frozenset(['self', 'raw', 'custom_headers', 'operation_config'])

def _decorate_command(command_table, name, func):
    return command_table.command(name)(func)

def _decorate_description(command_table, desc, func):
    return command_table.description(desc)(func)

def _decorate_option(command_table, spec, descr, target, func):
    return command_table.option(spec, descr, target=target)(func)

def _get_member(obj, path):
    """Recursively walk down the dot-separated path
    to get child item.

    Ex. a.b.c would get the property 'c' of property 'b' of the
        object a
    """
    if not path:
        return obj
    for segment in path.split('.'):
        obj = getattr(obj, segment)
    return obj

def _make_func(client_factory, member_path, return_type_or_func, unbound_func):
    def call_client(args):
        client = client_factory(args)
        ops_instance = _get_member(client, member_path)
        try:
            result = unbound_func(ops_instance, **args)
            if not return_type_or_func:
                return {}
            if callable(return_type_or_func):
                return return_type_or_func(result)
            if isinstance(return_type_or_func, str):
                return list(result) if isinstance(result, Paged) else result
        except TypeError as exception:
            # TODO: Evaluate required/missing parameters and provide specific
            # usage for missing params...
            raise IncorrectUsageError(exception)
        except ClientException as client_exception:
            # TODO: Better error handling for cloud exceptions...
            message = getattr(client_exception, 'message', client_exception)
            print(message, file=sys.stderr)

    return call_client

def _option_description(operation, arg):
    """Pull out parameter help from doccomments of the command
    """
    # TODO: We are currently doing this for every option/argument.
    # We should do it (at most) once for a given command...
    return ' '.join(l.split(':')[-1] for l in inspect.getdoc(operation).splitlines()
                    if l.startswith(':param') and arg + ':' in l)

#pylint: disable=too-many-arguments
def build_operation(command_name,
                    member_path,
                    client_type,
                    operations,
                    command_table,
                    common_parameters=None):

<<<<<<< HEAD
    common_parameters = common_parameters or COMMON_PARAMETERS
    for op in operations:
        func = _make_func(client_type, member_path, op.return_type_name, op.operation)
        func = _decorate_command(command_table, ' '.join([command_name, op.opname]), func)
=======
    merged_common_parameters = COMMON_PARAMETERS.copy()
    merged_common_parameters.update(common_parameters or {})

    for operation, return_type_name in operations:
        opname = operation.__name__.replace('_', '-')
        func = _make_func(client_type, member_path, return_type_name, operation)
>>>>>>> 545f688f

        args = []
        try:
            # only supported in python3 - falling back to argspec if not available
            sig = inspect.signature(op.operation)
            args = sig.parameters
        except AttributeError:
            sig = inspect.getargspec(op.operation) #pylint: disable=deprecated-method
            args = sig.args

        options = []
        for arg in [a for a in args if not a in EXCLUDED_PARAMS]:
<<<<<<< HEAD
            #spec = paramaliases.get(arg, '--%s <%s>' % (arg, arg))
            #func = _decorate_option(spec, _option_description(op.operation, arg),
            #                        target=arg, func=func)
            common_param = common_parameters.get(arg, {
=======
            common_param = merged_common_parameters.get(arg, {
>>>>>>> 545f688f
                'name': '--' + arg.replace('_', '-'),
                'required': True,
                'help': _option_description(op.operation, arg)
            }).copy() # We need to make a copy to allow consumers to mutate the value
                      # retrieved from the common parameters without polluting future
                      # use...
            common_param['dest'] = common_param.get('dest', arg)
            options.append(common_param)

        command_table[func] = {
            'name': ' '.join([command_name, op.opname]),
            'handler': func,
            'arguments': options
            }

        if common_parameters:
            for arg in common_parameters:
                if len(arg) != 2:
                    logger.warning('%s is in invalid format. Should be: (spec, description)',
                                   (str(arg)))
                    continue
                func = _decorate_option(command_table, arg[0], arg[1], target=None, func=func)<|MERGE_RESOLUTION|>--- conflicted
+++ resolved
@@ -70,19 +70,12 @@
                     command_table,
                     common_parameters=None):
 
-<<<<<<< HEAD
-    common_parameters = common_parameters or COMMON_PARAMETERS
-    for op in operations:
-        func = _make_func(client_type, member_path, op.return_type_name, op.operation)
-        func = _decorate_command(command_table, ' '.join([command_name, op.opname]), func)
-=======
     merged_common_parameters = COMMON_PARAMETERS.copy()
     merged_common_parameters.update(common_parameters or {})
 
-    for operation, return_type_name in operations:
-        opname = operation.__name__.replace('_', '-')
-        func = _make_func(client_type, member_path, return_type_name, operation)
->>>>>>> 545f688f
+    for op in operations:
+        opname = op.opname
+        func = _make_func(client_type, member_path, op.return_type_name, op.operation)
 
         args = []
         try:
@@ -95,14 +88,7 @@
 
         options = []
         for arg in [a for a in args if not a in EXCLUDED_PARAMS]:
-<<<<<<< HEAD
-            #spec = paramaliases.get(arg, '--%s <%s>' % (arg, arg))
-            #func = _decorate_option(spec, _option_description(op.operation, arg),
-            #                        target=arg, func=func)
-            common_param = common_parameters.get(arg, {
-=======
             common_param = merged_common_parameters.get(arg, {
->>>>>>> 545f688f
                 'name': '--' + arg.replace('_', '-'),
                 'required': True,
                 'help': _option_description(op.operation, arg)
