--- conflicted
+++ resolved
@@ -59,9 +59,9 @@
 class TestSequenceMeta(type):
 
     def __new__(mcs, name, bases, dict):
-
+    
         def gen_test(test_name, command, expected_result):
-
+        
             def load_subscriptions_mock(self):
                 return [{
                     "id": "00000000-0000-0000-0000-000000000000", 
@@ -74,19 +74,12 @@
                     "tenantId": "123",
                     "isDefault": True}]
 
-<<<<<<< HEAD
+            def get_user_access_token_mock(_, _1, _2):
+                return 'top-secret-token-for-you'
+
             def _test_impl(self, expected_result):
                 """ Test implementation, augmented with prompted recording of expected result
                 if not provided. """
-=======
-            def get_user_access_token_mock(_, _1, _2):
-                return 'top-secret-token-for-you'
-
-            @mock.patch('azure.cli._profile.Profile.load_cached_subscriptions', load_subscriptions_mock)
-            @mock.patch('azure.cli._profile.CredsCache.retrieve_token_for_user',get_user_access_token_mock)
-            @my_vcr.use_cassette('%s.yaml'%test_name, filter_headers=FILTER_HEADERS)
-            def test(self):
->>>>>>> 5d718e6c
                 io = StringIO()
 
                 cli(command.split(), file=io)
@@ -124,7 +117,8 @@
 
             if cassette_found and expected_result != None:
                 # playback mode - can be fully automated
-                @mock.patch('azure.cli._profile.Profile.load_subscriptions', load_subscriptions_mock)
+                @mock.patch('azure.cli._profile.Profile.load_cached_subscriptions', load_subscriptions_mock)
+                @mock.patch('azure.cli._profile.CredsCache.retrieve_token_for_user',get_user_access_token_mock)
                 @my_vcr.use_cassette(cassette_path, filter_headers=FILTER_HEADERS)
                 def test(self):
                     _test_impl(self, expected_result)
@@ -141,12 +135,12 @@
                 @my_vcr.use_cassette(cassette_path, filter_headers=FILTER_HEADERS)
                 def test(self):
                     _test_impl(self, expected_result)
-                return test
             else:
                 # yaml file failed to delete or bug exists
                 raise RuntimeError('Unable to generate test for {} due to inconsistent data. ' \
                     + 'Please manually remove the associated .yaml cassette and/or the test\'s ' \
                     + 'entry in expected_results.res and try again.')
+            return test
 
         try:
             with open(EXPECTED_RESULTS_PATH, 'r') as file:
@@ -158,7 +152,7 @@
             test_name = 'test_{}'.format(test_def['test_name'])
             command = test_def['command']
             expected_result = TEST_EXPECTED.get(test_path, None)
-
+            
             dict[test_name] = gen_test(test_path, command, expected_result)
         return type.__new__(mcs, name, bases, dict)
 
